--- conflicted
+++ resolved
@@ -1,10 +1,6 @@
 [package]
 name = "tango"
-<<<<<<< HEAD
-version = "0.5.1"
-=======
-version = "0.6.0"
->>>>>>> 5b1de856
+version = "0.6.1"
 authors = ["Felix S. Klock II <pnkfelix@pnkfx.org>"]
 description = "Markdown-based Literate programming in Rust, integrated with Cargo."
 license = "MIT/Apache-2.0"
